--- conflicted
+++ resolved
@@ -78,12 +78,8 @@
 
 [mypy]
 files = src/click
-<<<<<<< HEAD
 python_version = 3.7
-=======
-python_version = 3.6
 show_error_codes = True
->>>>>>> e3388809
 disallow_subclassing_any = True
 disallow_untyped_calls = True
 disallow_untyped_defs = True
